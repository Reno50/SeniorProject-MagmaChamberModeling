--- conflicted
+++ resolved
@@ -57,16 +57,10 @@
   max_steps : 200000
 
 batch_size:
-<<<<<<< HEAD
   surface: 1024 #was 256
   boundary: 4000 #was 64 (changed from 1000 10/28/25)
   interior: 8000 #was 256 (changed from 2000 10/28/25)
   #These could be increased as we use the RTX 6000 ADA
-=======
-  surface: 4096 #was 256
-  boundary: 2048 #was 64
-  interior: 4096 #was 256 These could be increased as we use the RTX 6000 ADA
 
 # An epoch system is inherently different - epoch implies, usually, a fixed dataset where each epoch is one run-through of the dataset (or a subset)
-# However, this system is a little different - every step, it runs through batch_size samples and evaluates loss and learns from those
->>>>>>> 969f8cab
+# However, this system is a little different - every step, it runs through batch_size samples and evaluates loss and learns from those